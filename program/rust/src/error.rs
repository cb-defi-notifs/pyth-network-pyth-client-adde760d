//! Error types
use solana_program::program_error::ProgramError;
use std::result::Result;
use thiserror::Error;
// similar to ProgramResult but allows for multiple success values
pub type OracleResult = Result<u64, ProgramError>;

/// Errors that may be returned by the oracle program
#[derive(Clone, Debug, Eq, Error, PartialEq)]
pub enum OracleError {
    /// Generic catch all error
    #[error("Generic")]
<<<<<<< HEAD
    Generic = 600,
=======
    Generic             = 600,
>>>>>>> f31a788e
    /// integer casting error
    #[error("IntegerCastingError")]
    IntegerCastingError = 601,
    /// c_entrypoint returned an unexpected value
    #[error("UnknownCError")]
<<<<<<< HEAD
    UnknownCError = 602,
    /// magic number of an account is incorrect
    #[error("IncorrectMagicNumber")]
    IncorrectMagicNumber = 603,
=======
    UnknownCError       = 602,
>>>>>>> f31a788e
}

impl From<OracleError> for ProgramError {
    fn from(e: OracleError) -> Self {
        ProgramError::Custom(e as u32)
    }
}<|MERGE_RESOLUTION|>--- conflicted
+++ resolved
@@ -10,24 +10,16 @@
 pub enum OracleError {
     /// Generic catch all error
     #[error("Generic")]
-<<<<<<< HEAD
-    Generic = 600,
-=======
-    Generic             = 600,
->>>>>>> f31a788e
+    Generic              = 600,
     /// integer casting error
     #[error("IntegerCastingError")]
-    IntegerCastingError = 601,
+    IntegerCastingError  = 601,
     /// c_entrypoint returned an unexpected value
     #[error("UnknownCError")]
-<<<<<<< HEAD
-    UnknownCError = 602,
+    UnknownCError        = 602,
     /// magic number of an account is incorrect
     #[error("IncorrectMagicNumber")]
     IncorrectMagicNumber = 603,
-=======
-    UnknownCError       = 602,
->>>>>>> f31a788e
 }
 
 impl From<OracleError> for ProgramError {
