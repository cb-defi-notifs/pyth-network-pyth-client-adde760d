--- conflicted
+++ resolved
@@ -6,13 +6,6 @@
 mod time_machine_types;
 
 use crate::c_oracle_header::SUCCESSFULLY_UPDATED_AGGREGATE;
-<<<<<<< HEAD
-use crate::error::{OracleError, OracleResult};
-use crate::log::{post_log, pre_log};
-use processor::process_instruction;
-use solana_program::program_error::ProgramError;
-use solana_program::{custom_heap_default, custom_panic_default, entrypoint::deserialize};
-=======
 use crate::error::{
     OracleError,
     OracleResult,
@@ -28,7 +21,6 @@
     custom_heap_default,
     custom_panic_default,
 };
->>>>>>> f31a788e
 
 //Below is a high lever description of the rust/c setup.
 
