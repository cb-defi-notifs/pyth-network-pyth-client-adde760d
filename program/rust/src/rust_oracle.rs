use std::mem::{
    size_of,
    size_of_val,
};

use bytemuck::{
    bytes_of,
    bytes_of_mut,
};
use solana_program::account_info::AccountInfo;
use solana_program::clock::Clock;
use solana_program::entrypoint::ProgramResult;
use solana_program::program_error::ProgramError;
use solana_program::program_memory::{
    sol_memcpy,
    sol_memset,
};
use solana_program::pubkey::Pubkey;
use solana_program::rent::Rent;
use solana_program::sysvar::Sysvar;


use crate::time_machine_types::PriceAccountWrapper;
use solana_program::program::invoke;
use solana_program::system_instruction::transfer;
use solana_program::system_program::check_id;


use crate::c_oracle_header::{
    cmd_add_price_t,
    cmd_add_publisher_t,
    cmd_del_publisher_t,
    cmd_hdr_t,
    cmd_init_price_t,
    cmd_set_min_pub_t,
    cmd_upd_price_t,
    cmd_upd_product_t,
    pc_ema_t,
    pc_map_table_t,
    pc_price_comp,
    pc_price_info_t,
    pc_price_t,
    pc_prod_t,
    pc_pub_key_t,
    PC_COMP_SIZE,
    PC_MAP_TABLE_SIZE,
    PC_MAX_CI_DIVISOR,
    PC_PROD_ACC_SIZE,
    PC_PTYPE_UNKNOWN,
    PC_STATUS_UNKNOWN,
    PC_VERSION,
};
use crate::deserialize::{
    initialize_pyth_account_checked, /* TODO: This has a confusingly similar name to a Solana
                                      * sdk function */
    load,
    load_account_as_mut,
    load_checked,
};
use crate::OracleError;

use crate::utils::{
    check_exponent_range,
    check_valid_fresh_account,
    check_valid_funding_account,
    check_valid_signable_account,
    check_valid_writable_account,
    is_component_update,
    pubkey_assign,
    pubkey_equal,
    pubkey_is_zero,
    pyth_assert,
    read_pc_str_t,
    try_convert,
};

const PRICE_T_SIZE: usize = size_of::<pc_price_t>();
const PRICE_ACCOUNT_SIZE: usize = size_of::<PriceAccountWrapper>();


#[cfg(target_arch = "bpf")]
#[link(name = "cpyth-bpf")]
extern "C" {
    pub fn c_upd_aggregate(_input: *mut u8, clock_slot: u64, clock_timestamp: i64) -> bool;
}

#[cfg(not(target_arch = "bpf"))]
#[link(name = "cpyth-native")]
extern "C" {
    pub fn c_upd_aggregate(_input: *mut u8, clock_slot: u64, clock_timestamp: i64) -> bool;
}

fn send_lamports<'a>(
    from: &AccountInfo<'a>,
    to: &AccountInfo<'a>,
    system_program: &AccountInfo<'a>,
    amount: u64,
) -> Result<(), ProgramError> {
    let transfer_instruction = transfer(from.key, to.key, amount);
    invoke(
        &transfer_instruction,
        &[from.clone(), to.clone(), system_program.clone()],
    )?;
    Ok(())
}

/// resizes a price account so that it fits the Time Machine
/// key[0] funding account       [signer writable]
/// key[1] price account         [Signer writable]
/// key[2] system program        [readable]
pub fn resize_price_account(
    program_id: &Pubkey,
    accounts: &[AccountInfo],
    _instruction_data: &[u8],
<<<<<<< HEAD
) -> OracleResult {
    let [funding_account, price_account, system_program] = match accounts {
=======
) -> ProgramResult {
    let [funding_account_info, price_account_info, system_program] = match accounts {
>>>>>>> 639af13d
        [x, y, z] => Ok([x, y, z]),
        _ => Err(ProgramError::InvalidArgument),
    }?;

    check_valid_funding_account(funding_account)?;
    check_valid_signable_account(program_id, price_account, size_of::<pc_price_t>())?;
    pyth_assert(
        check_id(system_program.key),
        OracleError::InvalidSystemAccount.into(),
    )?;
    //throw an error if not a price account
    //need to makre sure it goes out of scope immediatly to avoid mutable borrow errors
    {
        load_checked::<pc_price_t>(price_account, PC_VERSION)?;
    }
    let account_len = price_account.try_data_len()?;
    match account_len {
        PRICE_T_SIZE => {
            //ensure account is still rent exempt after resizing
            let rent: Rent = Default::default();
            let lamports_needed: u64 = rent
                .minimum_balance(size_of::<PriceAccountWrapper>())
                .saturating_sub(price_account.lamports());
            if lamports_needed > 0 {
                send_lamports(
                    funding_account,
                    price_account,
                    system_program,
                    lamports_needed,
                )?;
            }
            //resize
            //we do not need to zero initialize since this is the first time this memory
            //is allocated
            price_account.realloc(size_of::<PriceAccountWrapper>(), false)?;
            //The load below would fail if the account was not a price account, reverting the whole
            // transaction
            let mut price_account = load_checked::<PriceAccountWrapper>(price_account, PC_VERSION)?;
            //Initialize Time Machine
            price_account.initialize_time_machine()?;
            Ok(())
        }
        PRICE_ACCOUNT_SIZE => Ok(()),
        _ => Err(ProgramError::InvalidArgument),
    }
}


/// initialize the first mapping account in a new linked-list of mapping accounts
/// accounts[0] funding account           [signer writable]
/// accounts[1] new mapping account       [signer writable]
pub fn init_mapping(
    program_id: &Pubkey,
    accounts: &[AccountInfo],
    instruction_data: &[u8],
) -> ProgramResult {
    let [funding_account, fresh_mapping_account] = match accounts {
        [x, y] => Ok([x, y]),
        _ => Err(ProgramError::InvalidArgument),
    }?;

    check_valid_funding_account(funding_account)?;
    check_valid_signable_account(
        program_id,
        fresh_mapping_account,
        size_of::<pc_map_table_t>(),
    )?;
    check_valid_fresh_account(fresh_mapping_account)?;

    // Initialize by setting to zero again (just in case) and populating the account header
    let hdr = load::<cmd_hdr_t>(instruction_data)?;
    initialize_pyth_account_checked::<pc_map_table_t>(fresh_mapping_account, hdr.ver_)?;

    Ok(())
}

pub fn add_mapping(
    program_id: &Pubkey,
    accounts: &[AccountInfo],
    instruction_data: &[u8],
) -> ProgramResult {
    let [funding_account, cur_mapping, next_mapping] = match accounts {
        [x, y, z] => Ok([x, y, z]),
        _ => Err(ProgramError::InvalidArgument),
    }?;

    check_valid_funding_account(funding_account)?;
    check_valid_signable_account(program_id, cur_mapping, size_of::<pc_map_table_t>())?;
    check_valid_signable_account(program_id, next_mapping, size_of::<pc_map_table_t>())?;
    check_valid_fresh_account(next_mapping)?;

    let hdr = load::<cmd_hdr_t>(instruction_data)?;
    let mut cur_mapping = load_checked::<pc_map_table_t>(cur_mapping, hdr.ver_)?;
    pyth_assert(
        cur_mapping.num_ == PC_MAP_TABLE_SIZE && pubkey_is_zero(&cur_mapping.next_),
        ProgramError::InvalidArgument,
    )?;

    initialize_pyth_account_checked::<pc_map_table_t>(next_mapping, hdr.ver_)?;
    pubkey_assign(&mut cur_mapping.next_, &next_mapping.key.to_bytes());

    Ok(())
}

/// a publisher updates a price
/// accounts[0] publisher account                                   [signer writable]
/// accounts[1] price account to update                             [writable]
/// accounts[2] sysvar clock                                        []
pub fn upd_price(
    program_id: &Pubkey,
    accounts: &[AccountInfo],
    instruction_data: &[u8],
) -> ProgramResult {
    let cmd_args = load::<cmd_upd_price_t>(instruction_data)?;

    let [funding_account, price_account, clock_account] = match accounts {
        [x, y, z] => Ok([x, y, z]),
        [x, y, _, z] => Ok([x, y, z]),
        _ => Err(ProgramError::InvalidArgument),
    }?;

    check_valid_funding_account(funding_account)?;
    check_valid_writable_account(program_id, price_account, size_of::<pc_price_t>())?;
    // Check clock
    let clock = Clock::from_account_info(clock_account)?;

    let mut publisher_index: usize = 0;
    let latest_aggregate_price: pc_price_info_t;
    {
        // Verify that symbol account is initialized
        let price_data = load_checked::<pc_price_t>(price_account, cmd_args.ver_)?;

        // Verify that publisher is authorized
        while publisher_index < price_data.num_ as usize {
            if pubkey_equal(
                &price_data.comp_[publisher_index].pub_,
                &funding_account.key.to_bytes(),
            ) {
                break;
            }
            publisher_index += 1;
        }
        pyth_assert(
            publisher_index < price_data.num_ as usize,
            ProgramError::InvalidArgument,
        )?;


        latest_aggregate_price = price_data.agg_;
        let latest_publisher_price = price_data.comp_[publisher_index].latest_;

        // Check that publisher is publishing a more recent price
        pyth_assert(
            !is_component_update(cmd_args)?
                || cmd_args.pub_slot_ > latest_publisher_price.pub_slot_,
            ProgramError::InvalidArgument,
        )?;
    }

    // Try to update the aggregate
    let mut aggregate_updated = false;
    if clock.slot > latest_aggregate_price.pub_slot_ {
        unsafe {
            aggregate_updated = c_upd_aggregate(
                price_account.try_borrow_mut_data()?.as_mut_ptr(),
                clock.slot,
                clock.unix_timestamp,
            );
        }
    }

    let account_len = price_account.try_data_len()?;
    if aggregate_updated && account_len == PRICE_ACCOUNT_SIZE {
        let mut price_account = load_account_as_mut::<PriceAccountWrapper>(price_account)?;
        price_account.add_price_to_time_machine()?;
    }

    // Try to update the publisher's price
    if is_component_update(cmd_args)? {
        let mut status: u32 = cmd_args.status_;
        let mut threshold_conf = cmd_args.price_ / PC_MAX_CI_DIVISOR as i64;

        if threshold_conf < 0 {
            threshold_conf = -threshold_conf;
        }

        if cmd_args.conf_ > try_convert::<_, u64>(threshold_conf)? {
            status = PC_STATUS_UNKNOWN
        }

        {
            let mut price_data = load_checked::<pc_price_t>(price_account, cmd_args.ver_)?;
            let publisher_price = &mut price_data.comp_[publisher_index].latest_;
            publisher_price.price_ = cmd_args.price_;
            publisher_price.conf_ = cmd_args.conf_;
            publisher_price.status_ = status;
            publisher_price.pub_slot_ = cmd_args.pub_slot_;
        }
    }

    Ok(())
}

pub fn upd_price_no_fail_on_error(
    program_id: &Pubkey,
    accounts: &[AccountInfo],
    instruction_data: &[u8],
) -> ProgramResult {
    match upd_price(program_id, accounts, instruction_data) {
        Err(_) => Ok(()),
        Ok(value) => Ok(value),
    }
}


/// add a price account to a product account
/// accounts[0] funding account                                   [signer writable]
/// accounts[1] product account to add the price account to       [signer writable]
/// accounts[2] newly created price account                       [signer writable]
pub fn add_price(
    program_id: &Pubkey,
    accounts: &[AccountInfo],
    instruction_data: &[u8],
) -> ProgramResult {
    let cmd_args = load::<cmd_add_price_t>(instruction_data)?;

    check_exponent_range(cmd_args.expo_)?;
    pyth_assert(
        cmd_args.ptype_ != PC_PTYPE_UNKNOWN,
        ProgramError::InvalidArgument,
    )?;


    let [funding_account, product_account, price_account] = match accounts {
        [x, y, z] => Ok([x, y, z]),
        _ => Err(ProgramError::InvalidArgument),
    }?;

    check_valid_funding_account(funding_account)?;
    check_valid_signable_account(program_id, product_account, PC_PROD_ACC_SIZE as usize)?;
    check_valid_signable_account(program_id, price_account, size_of::<pc_price_t>())?;
    check_valid_fresh_account(price_account)?;

    let mut product_data = load_checked::<pc_prod_t>(product_account, cmd_args.ver_)?;

    let mut price_data =
        initialize_pyth_account_checked::<pc_price_t>(price_account, cmd_args.ver_)?;
    price_data.expo_ = cmd_args.expo_;
    price_data.ptype_ = cmd_args.ptype_;
    pubkey_assign(&mut price_data.prod_, &product_account.key.to_bytes());
    pubkey_assign(&mut price_data.next_, bytes_of(&product_data.px_acc_));
    pubkey_assign(&mut product_data.px_acc_, &price_account.key.to_bytes());

    Ok(())
}

pub fn init_price(
    program_id: &Pubkey,
    accounts: &[AccountInfo],
    instruction_data: &[u8],
) -> ProgramResult {
    let cmd_args = load::<cmd_init_price_t>(instruction_data)?;

    check_exponent_range(cmd_args.expo_)?;

    let [funding_account, price_account] = match accounts {
        [x, y] => Ok([x, y]),
        _ => Err(ProgramError::InvalidArgument),
    }?;

    check_valid_funding_account(funding_account)?;
    check_valid_signable_account(program_id, price_account, size_of::<pc_price_t>())?;

    let mut price_data = load_checked::<pc_price_t>(price_account, cmd_args.ver_)?;
    pyth_assert(
        price_data.ptype_ == cmd_args.ptype_,
        ProgramError::InvalidArgument,
    )?;

    price_data.expo_ = cmd_args.expo_;

    price_data.last_slot_ = 0;
    price_data.valid_slot_ = 0;
    price_data.agg_.pub_slot_ = 0;
    price_data.prev_slot_ = 0;
    price_data.prev_price_ = 0;
    price_data.prev_conf_ = 0;
    price_data.prev_timestamp_ = 0;
    sol_memset(
        bytes_of_mut(&mut price_data.twap_),
        0,
        size_of::<pc_ema_t>(),
    );
    sol_memset(
        bytes_of_mut(&mut price_data.twac_),
        0,
        size_of::<pc_ema_t>(),
    );
    sol_memset(
        bytes_of_mut(&mut price_data.agg_),
        0,
        size_of::<pc_price_info_t>(),
    );
    for i in 0..(price_data.comp_.len() as usize) {
        sol_memset(
            bytes_of_mut(&mut price_data.comp_[i].agg_),
            0,
            size_of::<pc_price_info_t>(),
        );
        sol_memset(
            bytes_of_mut(&mut price_data.comp_[i].latest_),
            0,
            size_of::<pc_price_info_t>(),
        );
    }

    Ok(())
}

/// add a publisher to a price account
/// accounts[0] funding account                                   [signer writable]
/// accounts[1] price account to add the publisher to             [signer writable]
pub fn add_publisher(
    program_id: &Pubkey,
    accounts: &[AccountInfo],
    instruction_data: &[u8],
) -> ProgramResult {
    let cmd_args = load::<cmd_add_publisher_t>(instruction_data)?;

    pyth_assert(
        instruction_data.len() == size_of::<cmd_add_publisher_t>()
            && !pubkey_is_zero(&cmd_args.pub_),
        ProgramError::InvalidArgument,
    )?;

    let [funding_account, price_account] = match accounts {
        [x, y] => Ok([x, y]),
        _ => Err(ProgramError::InvalidArgument),
    }?;

    check_valid_funding_account(funding_account)?;
    check_valid_signable_account(program_id, price_account, size_of::<pc_price_t>())?;

    let mut price_data = load_checked::<pc_price_t>(price_account, cmd_args.ver_)?;

    if price_data.num_ >= PC_COMP_SIZE {
        return Err(ProgramError::InvalidArgument);
    }

    for i in 0..(price_data.num_ as usize) {
        if pubkey_equal(&cmd_args.pub_, bytes_of(&price_data.comp_[i].pub_)) {
            return Err(ProgramError::InvalidArgument);
        }
    }

    let current_index: usize = try_convert(price_data.num_)?;
    sol_memset(
        bytes_of_mut(&mut price_data.comp_[current_index]),
        0,
        size_of::<pc_price_comp>(),
    );
    pubkey_assign(
        &mut price_data.comp_[current_index].pub_,
        bytes_of(&cmd_args.pub_),
    );
    price_data.num_ += 1;
    price_data.size_ =
        try_convert::<_, u32>(size_of::<pc_price_t>() - size_of_val(&price_data.comp_))?
            + price_data.num_ * try_convert::<_, u32>(size_of::<pc_price_comp>())?;
    Ok(())
}

/// add a publisher to a price account
/// accounts[0] funding account                                   [signer writable]
/// accounts[1] price account to delete the publisher from        [signer writable]
pub fn del_publisher(
    program_id: &Pubkey,
    accounts: &[AccountInfo],
    instruction_data: &[u8],
) -> ProgramResult {
    let cmd_args = load::<cmd_del_publisher_t>(instruction_data)?;

    pyth_assert(
        instruction_data.len() == size_of::<cmd_del_publisher_t>()
            && !pubkey_is_zero(&cmd_args.pub_),
        ProgramError::InvalidArgument,
    )?;

    let [funding_account, price_account] = match accounts {
        [x, y] => Ok([x, y]),
        _ => Err(ProgramError::InvalidArgument),
    }?;

    check_valid_funding_account(funding_account)?;
    check_valid_signable_account(program_id, price_account, size_of::<pc_price_t>())?;

    let mut price_data = load_checked::<pc_price_t>(price_account, cmd_args.ver_)?;

    for i in 0..(price_data.num_ as usize) {
        if pubkey_equal(&cmd_args.pub_, bytes_of(&price_data.comp_[i].pub_)) {
            for j in i + 1..(price_data.num_ as usize) {
                price_data.comp_[j - 1] = price_data.comp_[j];
            }
            price_data.num_ -= 1;
            let current_index: usize = try_convert(price_data.num_)?;
            sol_memset(
                bytes_of_mut(&mut price_data.comp_[current_index]),
                0,
                size_of::<pc_price_comp>(),
            );
            price_data.size_ =
                try_convert::<_, u32>(size_of::<pc_price_t>() - size_of_val(&price_data.comp_))?
                    + price_data.num_ * try_convert::<_, u32>(size_of::<pc_price_comp>())?;
            return Ok(());
        }
    }
    Err(ProgramError::InvalidArgument)
}

pub fn add_product(
    program_id: &Pubkey,
    accounts: &[AccountInfo],
    instruction_data: &[u8],
) -> ProgramResult {
    let [funding_account, tail_mapping_account, new_product_account] = match accounts {
        [x, y, z] => Ok([x, y, z]),
        _ => Err(ProgramError::InvalidArgument),
    }?;

    check_valid_funding_account(funding_account)?;
    check_valid_signable_account(
        program_id,
        tail_mapping_account,
        size_of::<pc_map_table_t>(),
    )?;
    check_valid_signable_account(program_id, new_product_account, PC_PROD_ACC_SIZE as usize)?;
    check_valid_fresh_account(new_product_account)?;

    let hdr = load::<cmd_hdr_t>(instruction_data)?;
    let mut mapping_data = load_checked::<pc_map_table_t>(tail_mapping_account, hdr.ver_)?;
    // The mapping account must have free space to add the product account
    pyth_assert(
        mapping_data.num_ < PC_MAP_TABLE_SIZE,
        ProgramError::InvalidArgument,
    )?;

    initialize_pyth_account_checked::<pc_prod_t>(new_product_account, hdr.ver_)?;

    let current_index: usize = try_convert(mapping_data.num_)?;
    pubkey_assign(
        &mut mapping_data.prod_[current_index],
        bytes_of(&new_product_account.key.to_bytes()),
    );
    mapping_data.num_ += 1;
    mapping_data.size_ =
        try_convert::<_, u32>(size_of::<pc_map_table_t>() - size_of_val(&mapping_data.prod_))?
            + mapping_data.num_ * try_convert::<_, u32>(size_of::<pc_pub_key_t>())?;

    Ok(())
}

/// Update the metadata associated with a product, overwriting any existing metadata.
/// The metadata is provided as a list of key-value pairs at the end of the `instruction_data`.
pub fn upd_product(
    program_id: &Pubkey,
    accounts: &[AccountInfo],
    instruction_data: &[u8],
) -> ProgramResult {
    let [funding_account, product_account] = match accounts {
        [x, y] => Ok([x, y]),
        _ => Err(ProgramError::InvalidArgument),
    }?;

    check_valid_funding_account(funding_account)?;
    check_valid_signable_account(program_id, product_account, try_convert(PC_PROD_ACC_SIZE)?)?;

    let hdr = load::<cmd_hdr_t>(instruction_data)?;
    {
        // Validate that product_account contains the appropriate account header
        let mut _product_data = load_checked::<pc_prod_t>(product_account, hdr.ver_)?;
    }

    pyth_assert(
        instruction_data.len() >= size_of::<cmd_upd_product_t>(),
        ProgramError::InvalidInstructionData,
    )?;
    let new_data_len = instruction_data.len() - size_of::<cmd_upd_product_t>();
    let max_data_len = try_convert::<_, usize>(PC_PROD_ACC_SIZE)? - size_of::<pc_prod_t>();
    pyth_assert(new_data_len <= max_data_len, ProgramError::InvalidArgument)?;

    let new_data = &instruction_data[size_of::<cmd_upd_product_t>()..instruction_data.len()];
    let mut idx = 0;
    // new_data must be a list of key-value pairs, both of which are instances of pc_str_t.
    // Try reading the key-value pairs to validate that new_data is properly formatted.
    while idx < new_data.len() {
        let key = read_pc_str_t(&new_data[idx..])?;
        idx += key.len();
        let value = read_pc_str_t(&new_data[idx..])?;
        idx += value.len();
    }

    // This assertion shouldn't ever fail, but be defensive.
    pyth_assert(idx == new_data.len(), ProgramError::InvalidArgument)?;

    {
        let mut data = product_account.try_borrow_mut_data()?;
        // Note that this memcpy doesn't necessarily overwrite all existing data in the account.
        // This case is handled by updating the .size_ field below.
        sol_memcpy(
            &mut data[size_of::<pc_prod_t>()..],
            new_data,
            new_data.len(),
        );
    }

    let mut product_data = load_checked::<pc_prod_t>(product_account, hdr.ver_)?;
    product_data.size_ = try_convert(size_of::<pc_prod_t>() + new_data.len())?;

    Ok(())
}

pub fn set_min_pub(
    program_id: &Pubkey,
    accounts: &[AccountInfo],
    instruction_data: &[u8],
) -> ProgramResult {
    let cmd = load::<cmd_set_min_pub_t>(instruction_data)?;

    pyth_assert(
        instruction_data.len() == size_of::<cmd_set_min_pub_t>(),
        ProgramError::InvalidArgument,
    )?;

    let [funding_account, price_account] = match accounts {
        [x, y] => Ok([x, y]),
        _ => Err(ProgramError::InvalidArgument),
    }?;

    check_valid_funding_account(funding_account)?;
    check_valid_signable_account(program_id, price_account, size_of::<pc_price_t>())?;

    let mut price_account_data = load_checked::<pc_price_t>(price_account, cmd.ver_)?;
    price_account_data.min_pub_ = cmd.min_pub_;

    Ok(())
}<|MERGE_RESOLUTION|>--- conflicted
+++ resolved
@@ -112,13 +112,8 @@
     program_id: &Pubkey,
     accounts: &[AccountInfo],
     _instruction_data: &[u8],
-<<<<<<< HEAD
-) -> OracleResult {
+) -> ProgramResult {
     let [funding_account, price_account, system_program] = match accounts {
-=======
-) -> ProgramResult {
-    let [funding_account_info, price_account_info, system_program] = match accounts {
->>>>>>> 639af13d
         [x, y, z] => Ok([x, y, z]),
         _ => Err(ProgramError::InvalidArgument),
     }?;
