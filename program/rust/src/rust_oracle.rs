--- conflicted
+++ resolved
@@ -61,12 +61,6 @@
 use solana_program::system_program::check_id;
 use solana_program::sysvar::Sysvar;
 
-<<<<<<< HEAD
-const PRICE_T_SIZE: usize = size_of::<PriceAccount>();
-const PRICE_ACCOUNT_SIZE: usize = size_of::<PriceAccountExtended>();
-
-=======
->>>>>>> e08e76b5
 
 #[cfg(target_arch = "bpf")]
 #[link(name = "cpyth-bpf")]
@@ -146,7 +140,7 @@
             price_account.initialize()?;
             Ok(())
         }
-        PriceAccountWrapper::MINIMUM_SIZE => Ok(()),
+        PriceAccountExtended::MINIMUM_SIZE => Ok(()),
         _ => Err(ProgramError::InvalidArgument),
     }
 }
@@ -268,7 +262,7 @@
     }
 
     let account_len = price_account.try_data_len()?;
-    if aggregate_updated && account_len == PriceAccountWrapper::MINIMUM_SIZE {
+    if aggregate_updated && account_len == PriceAccountExtended::MINIMUM_SIZE {
         let mut price_account =
             load_checked::<PriceAccountExtended>(price_account, cmd_args.header.version)?;
         price_account.add_datapoint()?;
