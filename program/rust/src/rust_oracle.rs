use std::borrow::BorrowMut;
use std::cell::RefMut;
use std::mem::{
    size_of,
    size_of_val,
};

use crate::deserialize::{
    load,
    load_account_as,
    load_account_as_mut,
};

use bytemuck::bytes_of;

use solana_program::account_info::AccountInfo;
use solana_program::entrypoint::SUCCESS;
use solana_program::msg;
use solana_program::program_error::ProgramError;
use solana_program::program_memory::sol_memset;
use solana_program::pubkey::Pubkey;
use solana_program::rent::Rent;


#[cfg(feature = "resize-account")]
use crate::error::OracleError;
use crate::time_machine_types::PriceAccountWrapper;
#[cfg(feature = "resize-account")]
use solana_program::program::invoke;
#[cfg(feature = "resize-account")]
use solana_program::system_instruction::transfer;
#[cfg(feature = "resize-account")]
use solana_program::system_program::check_id;


use crate::c_oracle_header::{
    cmd_add_price_t,
    cmd_hdr_t,
    pc_acc,
    pc_map_table_t,
    pc_price_t,
    pc_prod_t,
    pc_pub_key_t,
    PC_ACCTYPE_MAPPING,
    PC_ACCTYPE_PRICE,
    PC_ACCTYPE_PRODUCT,
    PC_MAGIC,
    PC_MAP_TABLE_SIZE,
    PC_MAX_NUM_DECIMALS,
    PC_PROD_ACC_SIZE,
    PC_PTYPE_UNKNOWN,
    SUCCESSFULLY_UPDATED_AGGREGATE,
};
use crate::error::OracleResult;
use crate::OracleError;

use crate::utils::pyth_assert;

use super::c_entrypoint_wrapper;

const PRICE_T_SIZE: usize = size_of::<pc_price_t>();
const PRICE_ACCOUNT_SIZE: usize = size_of::<PriceAccountWrapper>();


///Calls the c oracle update_price, and updates the Time Machine if needed
pub fn update_price(
    _program_id: &Pubkey,
    accounts: &[AccountInfo],
    _instruction_data: &[u8],
    input: *mut u8,
) -> OracleResult {
    let price_account_info = &accounts[1];
    let account_len = price_account_info.try_data_len()?;
    if account_len < PRICE_ACCOUNT_SIZE {
        if account_len != PRICE_T_SIZE {
            return Err(ProgramError::InvalidArgument);
        }
        msg!("Please resize the account to allow for SMA tracking!");
        return c_entrypoint_wrapper(input);
    }
    let c_ret_value = c_entrypoint_wrapper(input)?;
    if c_ret_value == SUCCESSFULLY_UPDATED_AGGREGATE {
        let mut price_account = load_account_as_mut::<PriceAccountWrapper>(&price_account_info)?;
        price_account.add_price()?;
        msg!("updated tracker!");
    }
    Ok(c_ret_value)
}

///resize price account and initialize the TimeMachineStructure
#[cfg(feature = "resize-account")]
pub fn upgrade_price_account<'a>(
    funding_account_info: &AccountInfo<'a>,
    price_account_info: &AccountInfo<'a>,
    system_program: &AccountInfo<'a>,
    program_id: &Pubkey,
) -> OracleResult {
    pyth_assert(
        valid_funding_account(&funding_account_info),
        OracleError::InvalidFundingAccount.into(),
    )?;

    pyth_assert(
        valid_signable_account(program_id, &price_account_info, size_of::<pc_price_t>()),
        OracleError::InvalidSignableAccount.into(),
    )?;

    let account_len = price_account_info.try_data_len()?;
    //const PRICE_T_SIZE: usize = size_of::<pc_price_t>();
    match account_len {
        PRICE_T_SIZE => {
            //compute the number of lamports needed in the price account to update it
            let rent: Rent = Default::default();
            let lamports_needed: u64 = rent
                .minimum_balance(size_of::<PriceAccountWrapper>())
                .saturating_sub(price_account_info.lamports());
            //transfer lamports if necessary
            if lamports_needed > 0 {
                let transfer_instruction = transfer(
                    funding_account_info.key,
                    price_account_info.key,
                    lamports_needed,
                );
                invoke(
                    &transfer_instruction,
                    &[
                        funding_account_info.clone(),
                        price_account_info.clone(),
                        system_program.clone(),
                    ],
                )?;
            }
            //resize
            //we do not need to zero initialize since this is the first time this memory
            //is allocated
            price_account_info.realloc(size_of::<PriceAccountWrapper>(), false)?;
            //update twap_tracker
            let mut price_account = load_account_as_mut::<PriceAccountWrapper>(price_account_info)?;
            price_account.add_first_price()?;
            Ok(SUCCESS)
        }
        PRICE_ACCOUNT_SIZE => Ok(SUCCESS),
        _ => Err(ProgramError::InvalidArgument),
    }
}
/// has version number/ account type dependant logic to make sure the given account is compatible
/// with the current version
/// updates the version number for all accounts, and resizes price accounts
/// accounts[0] funding account           [signer writable]
/// accounts[1] upgradded acount       [signer writable]
/// accounts [2] system program
#[cfg(feature = "resize-account")]
pub fn update_version(
    program_id: &Pubkey,
    accounts: &[AccountInfo],
    _instruction_data: &[u8],
) -> OracleResult {
    let funding_account_info = &accounts[0];
    let upgraded_account = &accounts[1];
    let system_program = &accounts[2];

    pyth_assert(
        check_id(system_program.key),
        OracleError::InvalidSystemAccount.into(),
    )?;

    //read account info
    let pyth_acc_info = load_account_as::<pc_acc>(&funding_account_info)?;

    //Note: currently we do not seem to need to do anything with the version number,
    // but such logic can be added here, or in the per account type upgrades below

    match pyth_acc_info.type_ {
        PC_ACCTYPE_PRICE => upgrade_price_account(
            &funding_account_info,
            &upgraded_account,
            &system_program,
            &program_id,
        ),
        _ => Ok(SUCCESS),
    }
}


/// place holder untill we are ready to resize accounts
#[cfg(not(feature = "resize-account"))]
pub fn update_version(
    _program_id: &Pubkey,
    _accounts: &[AccountInfo],
    _instruction_data: &[u8],
) -> OracleResult {
    panic!("Can not update version yet!");
}

/// initialize the first mapping account in a new linked-list of mapping accounts
/// accounts[0] funding account           [signer writable]
/// accounts[1] new mapping account       [signer writable]
pub fn init_mapping(
    program_id: &Pubkey,
    accounts: &[AccountInfo],
    instruction_data: &[u8],
) -> OracleResult {
    let [funding_account, fresh_mapping_account] = match accounts {
        [x, y] => Ok([x, y]),
        _ => Err(ProgramError::InvalidArgument),
    }?;

    check_valid_funding_account(funding_account)?;
    check_valid_signable_account(
        program_id,
        fresh_mapping_account,
        size_of::<pc_map_table_t>(),
    )?;
    check_valid_fresh_account(fresh_mapping_account)?;

    // Initialize by setting to zero again (just in case) and populating the account header
    let hdr = load::<cmd_hdr_t>(instruction_data)?;
    initialize_mapping_account(fresh_mapping_account, hdr.ver_)?;

    Ok(SUCCESS)
}

pub fn add_mapping(
    program_id: &Pubkey,
    accounts: &[AccountInfo],
    instruction_data: &[u8],
) -> OracleResult {
    let [funding_account, cur_mapping, next_mapping] = match accounts {
        [x, y, z] => Ok([x, y, z]),
        _ => Err(ProgramError::InvalidArgument),
    }?;

    check_valid_funding_account(funding_account)?;
    check_valid_signable_account(program_id, cur_mapping, size_of::<pc_map_table_t>())?;
    check_valid_signable_account(program_id, next_mapping, size_of::<pc_map_table_t>())?;
    check_valid_fresh_account(next_mapping)?;

    let hdr = load::<cmd_hdr_t>(instruction_data)?;
    let mut cur_mapping = load_mapping_account_mut(cur_mapping, hdr.ver_)?;
    pyth_assert(
        cur_mapping.num_ == PC_MAP_TABLE_SIZE
            && unsafe { cur_mapping.next_.k8_.iter().all(|x| *x == 0) },
        ProgramError::InvalidArgument,
    )?;

    initialize_mapping_account(next_mapping, hdr.ver_)?;
    pubkey_assign(&mut cur_mapping.next_, &next_mapping.key.to_bytes());

    Ok(SUCCESS)
}

/// add a price account to a product account
/// accounts[0] funding account                                   [signer writable]
/// accounts[1] product account to add the price account to       [signer writable]
/// accounts[2] newly created price account                       [signer writable]
pub fn add_price(
    program_id: &Pubkey,
    accounts: &[AccountInfo],
    instruction_data: &[u8],
) -> OracleResult {
    let cmd_args = load::<cmd_add_price_t>(instruction_data)?;

    if cmd_args.expo_ > PC_MAX_NUM_DECIMALS as i32
        || cmd_args.expo_ < -(PC_MAX_NUM_DECIMALS as i32)
        || cmd_args.ptype_ == PC_PTYPE_UNKNOWN
    {
        return Err(ProgramError::InvalidArgument);
    }

<<<<<<< HEAD
    let [_funding_account, product_account, price_account_info] = match accounts {
        [x, y, z]
            if valid_funding_account(x)
                && valid_signable_account(program_id, y, PC_PROD_ACC_SIZE as usize)
                && valid_signable_account(program_id, z, size_of::<pc_price_t>())
                && valid_fresh_account(z) =>
        {
            Ok([x, y, z])
        }
=======
    let [funding_account, product_account, price_account] = match accounts {
        [x, y, z] => Ok([x, y, z]),
>>>>>>> 29f99764
        _ => Err(ProgramError::InvalidArgument),
    }?;

    check_valid_funding_account(funding_account)?;
    check_valid_signable_account(program_id, product_account, PC_PROD_ACC_SIZE as usize)?;
    check_valid_signable_account(program_id, price_account, size_of::<pc_price_t>())?;
    check_valid_fresh_account(price_account)?;

    let mut product_data = load_product_account_mut(product_account, cmd_args.ver_)?;

    clear_account(price_account_info)?;

    let mut price_data = load_account_as_mut::<pc_price_t>(price_account_info)?;
    price_data.magic_ = PC_MAGIC;
    price_data.ver_ = cmd_args.ver_;
    price_data.type_ = PC_ACCTYPE_PRICE;
    price_data.size_ = (size_of::<pc_price_t>() - size_of_val(&price_data.comp_)) as u32;
    price_data.expo_ = cmd_args.expo_;
    price_data.ptype_ = cmd_args.ptype_;
    pubkey_assign(&mut price_data.prod_, &product_account.key.to_bytes());
    pubkey_assign(&mut price_data.next_, bytes_of(&product_data.px_acc_));
    pubkey_assign(
        &mut product_data.px_acc_,
        &price_account_info.key.to_bytes(),
    );

    Ok(SUCCESS)
}

pub fn add_product(
    program_id: &Pubkey,
    accounts: &[AccountInfo],
    instruction_data: &[u8],
) -> OracleResult {
    let [funding_account, tail_mapping_account, new_product_account] = match accounts {
        [x, y, z] => Ok([x, y, z]),
        _ => Err(ProgramError::InvalidArgument),
    }?;

    check_valid_funding_account(funding_account)?;
    check_valid_signable_account(
        program_id,
        tail_mapping_account,
        size_of::<pc_map_table_t>(),
    )?;
    check_valid_signable_account(program_id, new_product_account, PC_PROD_ACC_SIZE as usize)?;
    check_valid_fresh_account(new_product_account)?;

    let hdr = load::<cmd_hdr_t>(instruction_data)?;
    let mut mapping_data = load_mapping_account_mut(tail_mapping_account, hdr.ver_)?;
    // The mapping account must have free space to add the product account
    pyth_assert(
        mapping_data.num_ < PC_MAP_TABLE_SIZE,
        ProgramError::InvalidArgument,
    )?;

    initialize_product_account(new_product_account, hdr.ver_)?;

    let current_index: usize = try_convert(mapping_data.num_)?;
    unsafe {
        mapping_data.prod_[current_index]
            .k1_
            .copy_from_slice(&new_product_account.key.to_bytes())
    }
    mapping_data.num_ += 1;
    mapping_data.size_ =
        try_convert::<_, u32>(size_of::<pc_map_table_t>() - size_of_val(&mapping_data.prod_))?
            + mapping_data.num_ * try_convert::<_, u32>(size_of::<pc_pub_key_t>())?;

    Ok(SUCCESS)
}

fn valid_funding_account(account: &AccountInfo) -> bool {
    account.is_signer && account.is_writable
}

fn check_valid_funding_account(account: &AccountInfo) -> Result<(), ProgramError> {
    pyth_assert(
        valid_funding_account(account),
        ProgramError::InvalidArgument,
    )
}

fn valid_signable_account(program_id: &Pubkey, account: &AccountInfo, minimum_size: usize) -> bool {
    account.is_signer
        && account.is_writable
        && account.owner == program_id
        && account.data_len() >= minimum_size
        && Rent::default().is_exempt(account.lamports(), account.data_len())
}

fn check_valid_signable_account(
    program_id: &Pubkey,
    account: &AccountInfo,
    minimum_size: usize,
) -> Result<(), ProgramError> {
    pyth_assert(
        valid_signable_account(program_id, account, minimum_size),
        ProgramError::InvalidArgument,
    )
}

/// Returns `true` if the `account` is fresh, i.e., its data can be overwritten.
/// Use this check to prevent accidentally overwriting accounts whose data is already populated.
fn valid_fresh_account(account: &AccountInfo) -> bool {
    let pyth_acc = load_account_as::<pc_acc>(account);
    match pyth_acc {
        Ok(pyth_acc) => pyth_acc.magic_ == 0 && pyth_acc.ver_ == 0,
        Err(_) => false,
    }
}

fn check_valid_fresh_account(account: &AccountInfo) -> Result<(), ProgramError> {
    pyth_assert(valid_fresh_account(account), ProgramError::InvalidArgument)
}

/// Sets the data of account to all-zero
pub fn clear_account(account: &AccountInfo) -> Result<(), ProgramError> {
    let mut data = account
        .try_borrow_mut_data()
        .map_err(|_| ProgramError::InvalidArgument)?;
    let length = data.len();
    sol_memset(data.borrow_mut(), 0, length);
    Ok(())
}


/// Mutably borrow the data in `account` as a mapping account, validating that the account
/// is properly formatted. Any mutations to the returned value will be reflected in the
/// account data. Use this to read already-initialized accounts.
pub fn load_mapping_account_mut<'a>(
    account: &'a AccountInfo,
    expected_version: u32,
) -> Result<RefMut<'a, pc_map_table_t>, ProgramError> {
    let mapping_data = load_account_as_mut::<pc_map_table_t>(account)?;

    pyth_assert(
        mapping_data.magic_ == PC_MAGIC
            && mapping_data.ver_ == expected_version
            && mapping_data.type_ == PC_ACCTYPE_MAPPING,
        ProgramError::InvalidArgument,
    )?;

    Ok(mapping_data)
}

/// Initialize account as a new mapping account. This function will zero out any existing data in
/// the account.
pub fn initialize_mapping_account(account: &AccountInfo, version: u32) -> Result<(), ProgramError> {
    clear_account(account)?;

    let mut mapping_account = load_account_as_mut::<pc_map_table_t>(account)?;
    mapping_account.magic_ = PC_MAGIC;
    mapping_account.ver_ = version;
    mapping_account.type_ = PC_ACCTYPE_MAPPING;
    mapping_account.size_ =
        try_convert(size_of::<pc_map_table_t>() - size_of_val(&mapping_account.prod_))?;

    Ok(())
}

/// Initialize account as a new product account. This function will zero out any existing data in
/// the account.
pub fn initialize_product_account(account: &AccountInfo, version: u32) -> Result<(), ProgramError> {
    clear_account(account)?;

    let mut prod_account = load_account_as_mut::<pc_prod_t>(account)?;
    prod_account.magic_ = PC_MAGIC;
    prod_account.ver_ = version;
    prod_account.type_ = PC_ACCTYPE_PRODUCT;
    prod_account.size_ = try_convert(size_of::<pc_prod_t>())?;

    Ok(())
}

/// Mutably borrow the data in `account` as a product account, validating that the account
/// is properly formatted. Any mutations to the returned value will be reflected in the
/// account data. Use this to read already-initialized accounts.
pub fn load_product_account_mut<'a>(
    account: &'a AccountInfo,
    expected_version: u32,
) -> Result<RefMut<'a, pc_prod_t>, ProgramError> {
    let product_data = load_account_as_mut::<pc_prod_t>(account)?;

    pyth_assert(
        product_data.magic_ == PC_MAGIC
            && product_data.ver_ == expected_version
            && product_data.type_ == PC_ACCTYPE_PRODUCT,
        ProgramError::InvalidArgument,
    )?;

    Ok(product_data)
}

// Assign pubkey bytes from source to target, fails if source is not 32 bytes
pub fn pubkey_assign(target: &mut pc_pub_key_t, source: &[u8]) {
    unsafe { target.k1_.copy_from_slice(source) }
}

/// Convert `x: T` into a `U`, returning the appropriate `OracleError` if the conversion fails.
fn try_convert<T, U: TryFrom<T>>(x: T) -> Result<U, OracleError> {
    // Note: the error here assumes we're only applying this function to integers right now.
    U::try_from(x).map_err(|_| OracleError::IntegerCastingError)
}<|MERGE_RESOLUTION|>--- conflicted
+++ resolved
@@ -267,20 +267,9 @@
         return Err(ProgramError::InvalidArgument);
     }
 
-<<<<<<< HEAD
-    let [_funding_account, product_account, price_account_info] = match accounts {
-        [x, y, z]
-            if valid_funding_account(x)
-                && valid_signable_account(program_id, y, PC_PROD_ACC_SIZE as usize)
-                && valid_signable_account(program_id, z, size_of::<pc_price_t>())
-                && valid_fresh_account(z) =>
-        {
-            Ok([x, y, z])
-        }
-=======
+
     let [funding_account, product_account, price_account] = match accounts {
         [x, y, z] => Ok([x, y, z]),
->>>>>>> 29f99764
         _ => Err(ProgramError::InvalidArgument),
     }?;
 
